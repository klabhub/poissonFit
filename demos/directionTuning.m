%% Direction Tuning
% An example application; using poissyFit to determine direction tuning of
% 1000 neurons.
% The data set has :
% F - Neuropil corrected Fluorescence [nrTimePoints nrTrials nrROI]
% stdF - Standard deviation of F
% spk - Deconvolved spiking activity
% binWidth
% direction - Direction of motion in each trial [1 nrTrials]
%
% These data were recorded with Scanbox/Neurolabware and preprocessed using
% default parameters of Suite2p.
%
%%
%{
% Code to generate the exampleData file - needs access to the klabData and
DataJoint server

roi = sbx.Roi & 'session_date = ''2023-03-23''' & 'pcell>0.95';
expt = ns.Experiment & 'session_date = ''2023-03-23''' & 'paradigm like ''Ori%''' & 'starttime=''12:56:11''';
stepSize = 1/15.5;
trialsToKeep =2:120; % The first trial has some nan in it at the start.
nrRois = 1000;
fetchOptions = ['ORDER BY pCell Desc LIMIT ' num2str(nrRois)] ; % Take the top nrRois neurons
[f] = get(roi ,expt, trial= trialsToKeep, modality = 'fluorescence',start=0.5,stop=1.5,step=stepSize,interpolation ='nearest',fetchOptions = fetchOptions);
[np] = get(roi ,expt,trial= trialsToKeep,  modality = 'neuropil',start=0.5,stop=1.5,step=stepSize,interpolation ='nearest',fetchOptions = fetchOptions);
stdF = [fetch(roi,'stdfluorescence',fetchOptions).stdfluorescence];
[spk] = get(roi,expt,trial= trialsToKeep, modality = 'spikes',start=0.5,stop=1.5,step=stepSize,interpolation ='nearest',fetchOptions = fetchOptions);
direction = get(expt ,'gbr','prm','orientation','atTrialTime',0);
direction =direction(trialsToKeep);

save exampleData f np stdF spk direction nrRois stepSize

%}
load ../data/exampleData

thisTimes =seconds(0.5:stepSize:1.5);
f = retime(f,thisTimes,'linear');
[nrTimePoints, nrTrials] = size(f);
f = permute(double(reshape(f.Variables,[nrTimePoints nrRois nrTrials])),[1 3 2]);
np = retime(np,thisTimes,'linear');
np = permute(double(reshape(np.Variables,[nrTimePoints nrRois nrTrials])),[1 3 2]);
F  = f-0.7*np;
spk = retime(spk,thisTimes,'linear');
spk= permute(double(reshape(spk.Variables,[nrTimePoints nrRois nrTrials])),[1 3 2]);


%% Initialize
nrRois  = size(F,3);

r       = nan(nrRois,1);
rSpk    = nan(nrRois,1);
rCross  = nan(nrRois,1);
gof  = nan(nrRois,1);
parms  = nan(nrRois,5);
parmsError=nan(nrRois,5);

%% FIT
% For each ROI, fit a logTwoVonMises, bootstrap the parameter estimates and
% determined the splitHalves correlation.
nrBoot = 100;
nrWorkers = gcp('nocreate').NumWorkers ; % Parfor for bootstrapping
spikeCountDist = "POISSON";
for roi =1:nrRois
    fprintf('ROI #%d (%s)\n',roi,datetime('now'))
    o = poissyFit(direction,F(:,:,roi),stepSize,@poissyFit.logTwoVonMises);
    o.spikeCountDistribution = spikeCountDist;
    switch spikeCountDist
        case "POISSON"
            o.hasDerivatives = 1;
            o.options =    optimoptions(@fminunc,'Algorithm','trust-region', ...
                'SpecifyObjectiveGradient',true, ...
                'display','none', ...
                'CheckGradients',false, ... % Set to true to check supplied gradients against finite differences
                'diagnostics','off');
        case "EXPONENTIAL"
            o.hasDerivatives = 0;
            o.options =    optimoptions(@fminunc,'Algorithm','quasi-newton', ...
                'SpecifyObjectiveGradient',false, ...
                'display','none', ...
                'diagnostics','off');
    end
    o.measurementNoise =stdF(roi);
    o.nrWorkers = nrWorkers;
    try
<<<<<<< HEAD
        solve(o,nrBoot);
        % Store
        parms(roi,:) =o.parms;
        parmsError(roi,:)= o.parmsError;
        [r(roi),~,rSpk(roi),~,rCross(roi)] = splitHalves(o,nrBoot,[],spk(:,:,roi));
=======
    solve(o,nrBoot);
    
    parms(roi,:) =o.parms;
    parmsError(roi,:)= o.parmsError;
    gof(roi,prmCntr) = o.gof;
    [r(roi),~,rSpk(roi),~,rCross(roi)] = splitHalves(o,nrBoot,[],spk(:,:,roi));
>>>>>>> a8e3c567
    catch me
    end
end
%% Show Results
figure(1);
clf
subplot(2,2,1)
scatter(r,rSpk);
axis equal
ylim([-1 1])
xlim([-1 1])

hold on
plot(xlim,xlim,'k')
xlabel '\sigma_F'
ylabel '\sigma_{spk}'
title (sprintf('Tuning curve reliability %.2f (p=%.3g)',mean(r-rSpk),ranksum(r,rSpk)))

subplot(2,2,2)
scatter(r,parmsError(:,2),'.')
xlabel '\sigma_F'
ylabel 'stdev (deg)'
hold on
plot(xlim,[20 20])

subplot(2,2,3)
scatter(rSpk,parmsError(:,2),'.')
xlabel '\sigma_{spk}'
ylabel 'stdev (deg)'
hold on
plot(xlim,[20 20])



%% Save
save ("../data/directionTuning" + spikeCountDist + ".mat", 'r','rSpk', 'rCross','parms','parmsError','gof')<|MERGE_RESOLUTION|>--- conflicted
+++ resolved
@@ -83,20 +83,13 @@
     o.measurementNoise =stdF(roi);
     o.nrWorkers = nrWorkers;
     try
-<<<<<<< HEAD
-        solve(o,nrBoot);
-        % Store
-        parms(roi,:) =o.parms;
-        parmsError(roi,:)= o.parmsError;
-        [r(roi),~,rSpk(roi),~,rCross(roi)] = splitHalves(o,nrBoot,[],spk(:,:,roi));
-=======
     solve(o,nrBoot);
     
     parms(roi,:) =o.parms;
     parmsError(roi,:)= o.parmsError;
     gof(roi,prmCntr) = o.gof;
     [r(roi),~,rSpk(roi),~,rCross(roi)] = splitHalves(o,nrBoot,[],spk(:,:,roi));
->>>>>>> a8e3c567
+
     catch me
     end
 end
